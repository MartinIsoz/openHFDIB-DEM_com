/*---------------------------------------------------------------------------*\
                        _   _ ____________ ___________    ______ ______ _    _
                       | | | ||  ___|  _  \_   _| ___ \   |  _  \|  ___| \  / |
  ___  _ __   ___ _ __ | |_| || |_  | | | | | | | |_/ /   | | | || |_  |  \/  |
 / _ \| '_ \ / _ \ '_ \|  _  ||  _| | | | | | | | ___ \---| | | ||  _| | |\/| |
| (_) | |_) |  __/ | | | | | || |   | |/ / _| |_| |_/ /---| |/ / | |___| |  | |
 \___/| .__/ \___|_| |_\_| |_/\_|   |___/  \___/\____/    |___/  |_____|_|  |_|
      | |                     H ybrid F ictitious D omain - I mmersed B oundary
      |_|                                        and D iscrete E lement M ethod
-------------------------------------------------------------------------------
License

    openHFDIB-DEM is licensed under the GNU LESSER GENERAL PUBLIC LICENSE (LGPL).

    Everyone is permitted to copy and distribute verbatim copies of this license
    document, but changing it is not allowed.

    This version of the GNU Lesser General Public License incorporates the terms
    and conditions of version 3 of the GNU General Public License, supplemented
    by the additional permissions listed below.

    You should have received a copy of the GNU Lesser General Public License
    along with openHFDIB. If not, see <http://www.gnu.org/licenses/lgpl.html>.

InNamspace
    Foam

Contributors
    Martin Isoz (2019-*), Martin Kotouč Šourek (2019-*),
    Ondřej Studeník (2020-*)
\*---------------------------------------------------------------------------*/
#include "sphereBody.H"

using namespace Foam;

//---------------------------------------------------------------------------//
bool sphereBody::canAddBody
(
    const volScalarField& body
)
{
    boundBox ibBound(getBounds());
    bool ibInsideMesh(false);
    pointField ibBoundPoints(ibBound.points());

    forAll(ibBoundPoints,point)
    {
        bool dirOk(true);
        forAll(geometricD,dir)
        {
            if(geometricD[dir] == 1)
            {
                if(!(curMeshBounds_.min()[dir] < ibBoundPoints[point][dir] && curMeshBounds_.max()[dir] > ibBoundPoints[point][dir]))
                {
                    dirOk = false;
                }
            }
        }

        if(dirOk)
        {
            ibInsideMesh = true;
            break;
        }
    }

    if(!ibInsideMesh)
        return true;

    Field<label> octreeField(mesh_.nCells(),0);

    const pointField& pp = mesh_.points();

    labelList nextToCheck(1,0);
    label iterCount(0);label iterMax(mesh_.nCells());
    labelList vertexLabels;
    boolList vertexesInside;
    pointField pointPos;
    bool insideIB(false);
    DynamicLabelList auxToCheck;
    while (nextToCheck.size() > 0 and iterCount < iterMax)
    {
        iterCount++;
        auxToCheck.clear();

        forAll (nextToCheck,cellToCheck)
        {
            if (octreeField[nextToCheck[cellToCheck]] == 0)
            {
                octreeField[nextToCheck[cellToCheck]] = 1;

                vertexLabels = mesh_.cellPoints()[nextToCheck[cellToCheck]];
                pointPos = filterField(pp,vertexLabels);
                vertexesInside = pointInside(pointPos);
                bool cellInside(false);
                forAll (vertexesInside, verIn)
                {
                    if (vertexesInside[verIn]==true)
                    {
                        cellInside = true;
                        insideIB = true;
                        if(body[nextToCheck[cellToCheck]] > SMALL)
                        {
                            return false;
                        }

                        if(case3D)
                        {
                            const labelList& cFaces = mesh_.cells()[nextToCheck[cellToCheck]];

                            forAll (cFaces,faceI)
                            {
                                if (!mesh_.isInternalFace(cFaces[faceI]))
                                {
                                    // get reference to the patch which is in contact with IB. There is contact only if the patch is marked as a wall
                                    label facePatchId(-1);
                                    facePatchId = mesh_.boundaryMesh().whichPatch(cFaces[faceI]);
                                    const polyPatch& cPatch = mesh_.boundaryMesh()[facePatchId];
                                    if (cPatch.type()=="wall" || cPatch.type()=="patch")
                                    {
                                        pointField points = mesh_.faces()[cFaces[faceI]].points(pp);
                                        boolList faceVertexesInside = pointInside(pointPos);
                                        forAll (faceVertexesInside, verIn)
                                        {
                                            if (faceVertexesInside[verIn]==true)
                                            {
                                                return false;
                                            }
                                        }
                                    }
                                }
                            }
                        }
                    }
                }

                if (!insideIB || cellInside)
                {
                    auxToCheck.append(mesh_.cellCells()[nextToCheck[cellToCheck]]);
                }
            }
        }
        nextToCheck = auxToCheck;
    }

    return true;
}
//---------------------------------------------------------------------------//
// create immersed body for convex body
void sphereBody::createImmersedBody
(
    volScalarField& body,
    Field<label>& octreeField,
<<<<<<< HEAD
    List<pointField>& cellPoints
=======
    List<DynamicLabelList>& surfCells,
    List<DynamicLabelList>& intCells,
    List<labelList>& cellPoints
>>>>>>> e8f1c40a
)
{
    // clear old list contents
    intCells_[Pstream::myProcNo()].clear();
    surfCells_[Pstream::myProcNo()].clear();
    // find the processor with most of this IB inside
    ibPartialVolume_[Pstream::myProcNo()] = 0;

    if(!isBBoxInMesh())
    {
        return;
    }

    label cellInIB = getCellInBody(octreeField);
    if(cellInIB == -1)
    {
        return;
    }

    // get the list of cell centroids
    const pointField& cp = mesh_.C();

    autoPtr<DynamicLabelList> nextToCheck(
        new DynamicLabelList(1,cellInIB));
    autoPtr<DynamicLabelList> auxToCheck(
        new DynamicLabelList);

    label tableSize = 128;
    if(cachedNeighbours_.valid())
    {
        tableSize = cachedNeighbours_().toc().size()*1.5;
    }
    else
    {
        cachedNeighbours_ = new HashTable<const labelList&, label, Hash<label>>;
    }

    HashTable<bool, label, Hash<label>> cellInside(tableSize);

    label iterCount(0);label iterMax(mesh_.nCells());
    while (nextToCheck().size() > 0 and iterCount++ < iterMax)
    {
        auxToCheck().clear();
        forAll (nextToCheck(),cellToCheck)
        {
            label cCell = nextToCheck()[cellToCheck];
            if (!cellInside.found(cCell))
            {
                iterCount++;

                if(pointInside(cp[cCell]))
                {
                    cellInside.set(cCell, true);

                    if(cachedNeighbours_.valid() && cachedNeighbours_().found(cCell))
                    {
<<<<<<< HEAD
                        insideIbBound = true;
                        cellToStartInCreateIB_ = nextToCheck()[cellToCheck];
                        vertexesInside = pointInside(pointPos);
                        pointField centerPoint(1,cp[nextToCheck()[cellToCheck]]);
                        centerInside = (pointInside(centerPoint))[0];
                        if(std::any_of(vertexesInside.begin(),vertexesInside.end(),[](bool b){return b;}) || centerInside || !insideIB)
                        {
                            auxToCheck().append(
                                createImmersedBodyByOctTree(
                                    nextToCheck()[cellToCheck],
                                    insideIB,
                                    centerInside,
                                    vertexesInside,
                                    body
                                )
                            );
                        }
=======
                        auxToCheck().append(cachedNeighbours_()[cCell]);
>>>>>>> e8f1c40a
                    }
                    else
                    {
                        const labelList& neigh = mesh_.cellCells(cCell);
                        cachedNeighbours_().insert(cCell, neigh);
                        auxToCheck().append(neigh);
                    }
                }
                else
                {
                    cellInside.set(cCell, false);
                }
            }
        }
<<<<<<< HEAD
        if(intCells_[Pstream::myProcNo()].size() > 0)
            cellToStartInCreateIB_ = min(intCells_[Pstream::myProcNo()]);
    }
}
//---------------------------------------------------------------------------//
// create immersed body info
labelList sphereBody::createImmersedBodyByOctTree
(
    label cellToCheck,
    bool& insideIB,
    bool& centerInside,
    boolList& vertexesInside,
    volScalarField& body
)
{
    labelList retList;
    scalar rVInSize(0.5/vertexesInside.size());
    // Note: weight of a single vertex in the cell
=======
        const autoPtr<DynamicLabelList> helpPtr(nextToCheck.ptr());
        nextToCheck.set(auxToCheck.ptr());
        auxToCheck = helpPtr;
    }
>>>>>>> e8f1c40a

    DynamicLabelList keyToErase;
    for(auto it = cachedNeighbours_().begin(); it != cachedNeighbours_().end(); ++it)
    {
        if(!cellInside.found(it.key()))
        {
            keyToErase.append(it.key());
        }
    }
    cachedNeighbours_().erase(keyToErase);

    DynamicLabelList potentSurfCells = 
        getPotentSurfCells(
            body,
            intCells,
            cellInside,
            cellPoints
        );

    correctSurfCells
    (
        body,
        intCells,
        surfCells,
        potentSurfCells,
        cellInside,
        cellPoints
    );

    if(intCells[Pstream::myProcNo()].size() > 0)
    {
        cellToStartInCreateIB_ = min(intCells[Pstream::myProcNo()]);
    }
}
//---------------------------------------------------------------------------//
// Find first cell with center inside the body
label sphereBody::getCellInBody
(
    Field<label>& octreeField
)
{
    // octreeField *= 0;
    labelHashSet checkedCells;
    // get the list of cell centroids
    const pointField& cp = mesh_.C();

    if(cellToStartInCreateIB_ >= octreeField.size())
        cellToStartInCreateIB_ = 0;

    autoPtr<DynamicLabelList> nextToCheck(
        new DynamicLabelList(1,cellToStartInCreateIB_));
    autoPtr<DynamicLabelList> auxToCheck(
        new DynamicLabelList);

    label iterCount(0);label iterMax(mesh_.nCells());

    while (nextToCheck().size() > 0 and iterCount < iterMax)
    {
        auxToCheck().clear();
        forAll (nextToCheck(),cellToCheck)
        {
<<<<<<< HEAD
            intCells_[Pstream::myProcNo()].append(cellToCheck);
        }
        else if (cBody  <= (1.0-thrSurf_))
        {
            surfCells_[Pstream::myProcNo()].append(cellToCheck);
            if (sdBasedLambda_)
=======
            if (!checkedCells.found(nextToCheck()[cellToCheck]))
>>>>>>> e8f1c40a
            {
                checkedCells.insert(nextToCheck()[cellToCheck]);
                iterCount++;

                if(pointInside(cp[nextToCheck()[cellToCheck]]))
                {
                    return nextToCheck()[cellToCheck];
                }
                else
                {
                    auxToCheck().append(mesh_.cellCells()[nextToCheck()[cellToCheck]]);
                }
            }
        }
        const autoPtr<DynamicLabelList> helpPtr(nextToCheck.ptr());
        nextToCheck.set(auxToCheck.ptr());
        auxToCheck = helpPtr;
    }
    return -1;
}
//---------------------------------------------------------------------------//
void sphereBody::synchronPos()
{
    PstreamBuffers pBufs(Pstream::commsTypes::nonBlocking);

    if (owner_ == Pstream::myProcNo())
    {
        for (label proci = 0; proci < Pstream::nProcs(); proci++)
        {
            UOPstream send(proci, pBufs);
            send << position_;
        }
    }

    pBufs.finishedSends();
    // move body to points calculated by owner_
    UIPstream recv(owner_, pBufs);
    vector pos (recv);

    // move mesh
    position_ = pos;
}
//---------------------------------------------------------------------------//
boolList sphereBody::pointInside(pointField pointI)
{
    boolList inside(pointI.size());

    forAll(pointI,point)
    {
        inside[point] = mag(position_-pointI[point]) < radius_;
    }

    return inside;
}
//---------------------------------------------------------------------------//
bool sphereBody::pointInside(point pointI)
{
    return mag(position_-pointI) < radius_;
}
//---------------------------------------------------------------------------//
pointField sphereBody::sampleSurfacePoints()
{
    pointField returnField(6);

    vector a(1,0,0);
    vector b(0,1,0);
    vector c(0,0,1);

    List<vector> listV(3);
    listV[0] = a;
    listV[1] = b;
    listV[2] = c;

    forAll (listV,v)
    {
        returnField[v] = position_ + listV[v] * radius_;
    }
    forAll (listV,v)
    {
        returnField[3+v] = position_ - listV[v] * radius_;
    }

    return returnField;
}<|MERGE_RESOLUTION|>--- conflicted
+++ resolved
@@ -151,13 +151,7 @@
 (
     volScalarField& body,
     Field<label>& octreeField,
-<<<<<<< HEAD
-    List<pointField>& cellPoints
-=======
-    List<DynamicLabelList>& surfCells,
-    List<DynamicLabelList>& intCells,
     List<labelList>& cellPoints
->>>>>>> e8f1c40a
 )
 {
     // clear old list contents
@@ -214,27 +208,7 @@
 
                     if(cachedNeighbours_.valid() && cachedNeighbours_().found(cCell))
                     {
-<<<<<<< HEAD
-                        insideIbBound = true;
-                        cellToStartInCreateIB_ = nextToCheck()[cellToCheck];
-                        vertexesInside = pointInside(pointPos);
-                        pointField centerPoint(1,cp[nextToCheck()[cellToCheck]]);
-                        centerInside = (pointInside(centerPoint))[0];
-                        if(std::any_of(vertexesInside.begin(),vertexesInside.end(),[](bool b){return b;}) || centerInside || !insideIB)
-                        {
-                            auxToCheck().append(
-                                createImmersedBodyByOctTree(
-                                    nextToCheck()[cellToCheck],
-                                    insideIB,
-                                    centerInside,
-                                    vertexesInside,
-                                    body
-                                )
-                            );
-                        }
-=======
                         auxToCheck().append(cachedNeighbours_()[cCell]);
->>>>>>> e8f1c40a
                     }
                     else
                     {
@@ -249,31 +223,10 @@
                 }
             }
         }
-<<<<<<< HEAD
-        if(intCells_[Pstream::myProcNo()].size() > 0)
-            cellToStartInCreateIB_ = min(intCells_[Pstream::myProcNo()]);
-    }
-}
-//---------------------------------------------------------------------------//
-// create immersed body info
-labelList sphereBody::createImmersedBodyByOctTree
-(
-    label cellToCheck,
-    bool& insideIB,
-    bool& centerInside,
-    boolList& vertexesInside,
-    volScalarField& body
-)
-{
-    labelList retList;
-    scalar rVInSize(0.5/vertexesInside.size());
-    // Note: weight of a single vertex in the cell
-=======
         const autoPtr<DynamicLabelList> helpPtr(nextToCheck.ptr());
         nextToCheck.set(auxToCheck.ptr());
         auxToCheck = helpPtr;
     }
->>>>>>> e8f1c40a
 
     DynamicLabelList keyToErase;
     for(auto it = cachedNeighbours_().begin(); it != cachedNeighbours_().end(); ++it)
@@ -288,7 +241,6 @@
     DynamicLabelList potentSurfCells = 
         getPotentSurfCells(
             body,
-            intCells,
             cellInside,
             cellPoints
         );
@@ -296,16 +248,14 @@
     correctSurfCells
     (
         body,
-        intCells,
-        surfCells,
         potentSurfCells,
         cellInside,
         cellPoints
     );
 
-    if(intCells[Pstream::myProcNo()].size() > 0)
-    {
-        cellToStartInCreateIB_ = min(intCells[Pstream::myProcNo()]);
+    if(intCells_[Pstream::myProcNo()].size() > 0)
+    {
+        cellToStartInCreateIB_ = min(intCells_[Pstream::myProcNo()]);
     }
 }
 //---------------------------------------------------------------------------//
@@ -335,16 +285,7 @@
         auxToCheck().clear();
         forAll (nextToCheck(),cellToCheck)
         {
-<<<<<<< HEAD
-            intCells_[Pstream::myProcNo()].append(cellToCheck);
-        }
-        else if (cBody  <= (1.0-thrSurf_))
-        {
-            surfCells_[Pstream::myProcNo()].append(cellToCheck);
-            if (sdBasedLambda_)
-=======
             if (!checkedCells.found(nextToCheck()[cellToCheck]))
->>>>>>> e8f1c40a
             {
                 checkedCells.insert(nextToCheck()[cellToCheck]);
                 iterCount++;
