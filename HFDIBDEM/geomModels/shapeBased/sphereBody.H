--- conflicted
+++ resolved
@@ -111,26 +111,12 @@
         (
             volScalarField& body,
             Field<label>& octreeField,
-<<<<<<< HEAD
-            List<pointField>& cellPoints
-=======
-            List<DynamicLabelList>& surfCells,
-            List<DynamicLabelList>& intCells,
             List<labelList>& cellPoints
->>>>>>> e8f1c40a
         ) final override;
 
         label getCellInBody
         (
-<<<<<<< HEAD
-            label cellToCheck,
-            bool& insideIB,
-            bool& centerInside,
-            boolList& vertexesInside,
-            volScalarField& body
-=======
             Field<label>& octreeField
->>>>>>> e8f1c40a
         );
 
         geomModel* getGeomModel() final override
