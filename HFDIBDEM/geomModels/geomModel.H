--- conflicted
+++ resolved
@@ -148,13 +148,7 @@
         (
             volScalarField& body,
             Field<label>& octreeField,
-<<<<<<< HEAD
-            List<pointField>& cellPoints
-=======
-            List<DynamicLabelList>& surfCells,
-            List<DynamicLabelList>& intCells,
             List<labelList>& cellPoints
->>>>>>> e8f1c40a
         )
         {
             InfoH << iB_Info << "-- geomModelMessage-- "
@@ -381,7 +375,6 @@
             return false;
         }
 
-<<<<<<< HEAD
         virtual bool checkCluster()
         {
             InfoH << iB_Info << "-- geomModelMessage-- "
@@ -389,14 +382,11 @@
                 return false;
         }
 
-
-=======
         bool isBBoxInMesh();
 
         DynamicLabelList getPotentSurfCells
         (
             volScalarField& body,
-            List<DynamicLabelList>& intCells,
             HashTable<bool, label, Hash<label>>& cellInside,
             List<labelList>& cellPoints
         );
@@ -404,13 +394,10 @@
         void correctSurfCells
         (
             volScalarField& body,
-            List<DynamicLabelList>& intCells,
-            List<DynamicLabelList>& surfCells,
             DynamicLabelList& potentSurfCells,
             HashTable<bool, label, Hash<label>>& cellInside,
             List<labelList>& cellPoints
         );
->>>>>>> e8f1c40a
     };
 }
 #endif