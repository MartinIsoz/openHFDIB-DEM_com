--- conflicted
+++ resolved
@@ -628,10 +628,6 @@
         if (mag(deltaT + 1.0) < SMALL) deltaT = mesh_.time().deltaT().value();
 
         // incremental rotation angle
-<<<<<<< HEAD
-        // scalar angle     = omega_*deltaT - 0.5*mag(alpha_)*deltaT*deltaT;
-=======
->>>>>>> 4e63bc47
         scalar angle     = omega_*deltaT;
 
         // translation increment
