# openHFDIB-DEM
Version 2.5

About openHFDIB-DEM
-------------------
openHFDIB-DEM is a free, open-source CFD-DEM library based on OpenFOAM (https://openfoam.org) and capable of simulating flows laden with arbitrarily-shaped solids. The code is developed mostly by members of the techMathGroup of the Institute of Thermomechanics of the Czech Academy of Sciences (https://www.it.cas.cz/) and members of the Monolith group of the University of Chemistry and Technology, Prague (https://monolith.vscht.cz).

The main contributors are:
* Martin Isoz         (https://github.com/MartinIsoz)
* Martin Kotouč Šourek       (https://github.com/MartinKotoucSourek)
* Ondřej Studeník     (https://github.com/OStudenik)
* Petr Kočí           (https://monolith.vscht.cz)

The implementation itself is based on the Hybrid Fictitious Domain-Immersed Boundary (HFDIB)
coupled with the Discrete Element Method (DEM). The initial HFDIB implementation spans from the work of Federico Municchi (https://github.com/fmuni/openHFDIB). However, the code was heavily modified. The DEM implementation for arbitrarily shaped solids into OpenFOAM is original.

![alt text](https://github.com/MartinKotoucSourek/openHFDIB-DEM/blob/main/Images/openHFDIB-DEM_IntroImage.png?raw=true)

Code capabilities
-----------------
<<<<<<< HEAD
* simulation settings are defined in HFDIBDEMdict (see DOCUMENTATION)tak 
=======
* simulation settings are defined in HFDIBDEMdict (see DOCUMENTATION)
>>>>>>> 5623eddf
* simulations with either spherical or STL-defined particles (see HFDIBDEM/geomModels)
* simulations of two-phase (solid-fluid) flow (see pimpleHFDIBFoam)
* simulations of solid phase in standard DEM mode (see HFDIBDEMFoam)
* adaptive mesh refinement based on the particles position
* spring-dashpot contact model based on particle elastic modulus and
  a damping based on coefficient of restitution(see HFDIBDEM/contactModels)
* extension to contact model for inclusion of adhesive forces
* multiple solid phase initialization options such as random spatial
  distribution of uniformly sized bodies (see HFDIBDEM/addModels)
* instructive tutorials for a single particle falling through a fluid and
  for interaction between a particle and a complex-shaped impeller (see Tutorials)

Compatibility
-------------
The code is prepared for compilation with OpenFOAMv8 (https://openfoam.org/version/8/)

Compilation
-----------
Note: the scripts have to be ran from terminals with sourced OpenFOAMv8

* compileAll.sh     -> compiles openHFDIB-DEM and pimpleHFDIBDEM solver
* compileLib.sh     -> compiles openHFDIB-DEM library only
* compileSol.sh     -> compiles pimpleHFDIBDEM solver only (!! requires the library to be compiled !!)

For users
---------
<<<<<<< HEAD
Please note that the code is developed by a small research team. The openHFDIB-DEM library is distributed, similarly to OpenFOAM itself, in the hope that it will be useful but without any warranty. Furthermore, we are glad for any remarks and comments on any potential bugs. Please, report them to us via the "Issues" (https://github.com/techMathGroup/openHFDIB-DEM/issues).

For any questions regarding specific cases or code capabilities, we kindly ask you to use the "Discussions" page (https://github.com/techMathGroup/openHFDIB-DEM/discussions). We are trying to be present there and to communicate with you as users. However, due to our team size and workload, we cannot provide individual support to each openHFDIB-DEM user.
=======
Please note that the code is developed by a small research team. The openHFDIB-DEM library is distributed, similarly to OpenFOAM itself, in the hope that it will be useful but without any warranty. Furthermore, we are glad for any remarks and comments on any potential bugs. Please, report them to us via the "Issues" (https://github.com/MartinKotoucSourek/openHFDIB-DEM/issues).

For any questions regarding specific cases or code capabilities, we kindly ask you to use the "Discussions" page (https://github.com/MartinKotoucSourek/openHFDIB-DEM/discussions). We are trying to be present there and to communicate with you as users. However, due to our team size and workload, we cannot provide individual support to each openHFDIB-DEM user.
>>>>>>> 5623eddf

If you need to contact the authors in matters regarding openHFDIB-DEM, please do so via email: openhfdib-dem@it.cas.cz


Cite this work as
-----------------
* Isoz, M.; Kotouč Šourek, M.; Studeník, O.; Kočí, P.: Hybrid fictitious domain-immersed boundary solver coupled with discrete element method for simulations of flows laden with arbitrarily-shaped particles. Computers & Fluids, 244 (2022) 105538, DOI: 10.1016/j.compfluid.2022.105538
<<<<<<< HEAD
* Studeník, O.; Kotouč Šourek, M.; Isoz, M.: Octree-generated virtual mesh for improved contact resolution in CFD-DEM coupling. In Proceedings Topical Problems of Fluid Mechanics 2022, Prague, 2022, Edited by David Šimurda and Tomáš Bodnár, pp. 151-158, DOI: 10.14311/TPFM.2022.021 
* Kotouč Šourek, M.; Isoz, M.: Estimating rheological properties of suspensions formed of arbitrarily-shaped particles via CFD-DEM. In Proceedings Topical Problems of Fluid Mechanics 2022, Prague, 2022, Edited by David Šimurda and Tomáš Bodnár, pp. 103-110, DOI: 10.14311/TPFM.2022.015 
=======
* Studeník, O.; Kotouč Šourek, M.; Isoz, M.: Octree-generated virtual mesh for improved contact resolution in CFD-DEM coupling. In Proceedings Topical Problems of Fluid Mechanics 2022, Prague, 2022, Edited by David Šimurda and Tomáš Bodnár, pp. 151-158, DOI: 10.14311/TPFM.2022.021
* Kotouč Šourek, M.; Isoz, M.: Estimating rheological properties of suspensions formed of arbitrarily-shaped particles via CFD-DEM. In Proceedings Topical Problems of Fluid Mechanics 2022, Prague, 2022, Edited by David Šimurda and Tomáš Bodnár, pp. 103-110, DOI: 10.14311/TPFM.2022.015
>>>>>>> 5623eddf

License
-------
openHFDIB-DEM is free software: you can redistribute it and/or modify it under the terms of the GNU General Public License as published by the Free Software  Foundation, either version 3 of the License, or (at your option) any later version.  See http://www.gnu.org/licenses/, for a description of the GNU General Public License terms under which you can copy the files.<|MERGE_RESOLUTION|>--- conflicted
+++ resolved
@@ -14,15 +14,11 @@
 The implementation itself is based on the Hybrid Fictitious Domain-Immersed Boundary (HFDIB)
 coupled with the Discrete Element Method (DEM). The initial HFDIB implementation spans from the work of Federico Municchi (https://github.com/fmuni/openHFDIB). However, the code was heavily modified. The DEM implementation for arbitrarily shaped solids into OpenFOAM is original.
 
-![alt text](https://github.com/MartinKotoucSourek/openHFDIB-DEM/blob/main/Images/openHFDIB-DEM_IntroImage.png?raw=true)
+![alt text](https://github.com/techMathGroup/openHFDIB-DEM/blob/main/Images/openHFDIB-DEM_IntroImage.png?raw=true)
 
 Code capabilities
 -----------------
-<<<<<<< HEAD
-* simulation settings are defined in HFDIBDEMdict (see DOCUMENTATION)tak 
-=======
 * simulation settings are defined in HFDIBDEMdict (see DOCUMENTATION)
->>>>>>> 5623eddf
 * simulations with either spherical or STL-defined particles (see HFDIBDEM/geomModels)
 * simulations of two-phase (solid-fluid) flow (see pimpleHFDIBFoam)
 * simulations of solid phase in standard DEM mode (see HFDIBDEMFoam)
@@ -49,15 +45,9 @@
 
 For users
 ---------
-<<<<<<< HEAD
 Please note that the code is developed by a small research team. The openHFDIB-DEM library is distributed, similarly to OpenFOAM itself, in the hope that it will be useful but without any warranty. Furthermore, we are glad for any remarks and comments on any potential bugs. Please, report them to us via the "Issues" (https://github.com/techMathGroup/openHFDIB-DEM/issues).
 
 For any questions regarding specific cases or code capabilities, we kindly ask you to use the "Discussions" page (https://github.com/techMathGroup/openHFDIB-DEM/discussions). We are trying to be present there and to communicate with you as users. However, due to our team size and workload, we cannot provide individual support to each openHFDIB-DEM user.
-=======
-Please note that the code is developed by a small research team. The openHFDIB-DEM library is distributed, similarly to OpenFOAM itself, in the hope that it will be useful but without any warranty. Furthermore, we are glad for any remarks and comments on any potential bugs. Please, report them to us via the "Issues" (https://github.com/MartinKotoucSourek/openHFDIB-DEM/issues).
-
-For any questions regarding specific cases or code capabilities, we kindly ask you to use the "Discussions" page (https://github.com/MartinKotoucSourek/openHFDIB-DEM/discussions). We are trying to be present there and to communicate with you as users. However, due to our team size and workload, we cannot provide individual support to each openHFDIB-DEM user.
->>>>>>> 5623eddf
 
 If you need to contact the authors in matters regarding openHFDIB-DEM, please do so via email: openhfdib-dem@it.cas.cz
 
@@ -65,13 +55,8 @@
 Cite this work as
 -----------------
 * Isoz, M.; Kotouč Šourek, M.; Studeník, O.; Kočí, P.: Hybrid fictitious domain-immersed boundary solver coupled with discrete element method for simulations of flows laden with arbitrarily-shaped particles. Computers & Fluids, 244 (2022) 105538, DOI: 10.1016/j.compfluid.2022.105538
-<<<<<<< HEAD
 * Studeník, O.; Kotouč Šourek, M.; Isoz, M.: Octree-generated virtual mesh for improved contact resolution in CFD-DEM coupling. In Proceedings Topical Problems of Fluid Mechanics 2022, Prague, 2022, Edited by David Šimurda and Tomáš Bodnár, pp. 151-158, DOI: 10.14311/TPFM.2022.021 
 * Kotouč Šourek, M.; Isoz, M.: Estimating rheological properties of suspensions formed of arbitrarily-shaped particles via CFD-DEM. In Proceedings Topical Problems of Fluid Mechanics 2022, Prague, 2022, Edited by David Šimurda and Tomáš Bodnár, pp. 103-110, DOI: 10.14311/TPFM.2022.015 
-=======
-* Studeník, O.; Kotouč Šourek, M.; Isoz, M.: Octree-generated virtual mesh for improved contact resolution in CFD-DEM coupling. In Proceedings Topical Problems of Fluid Mechanics 2022, Prague, 2022, Edited by David Šimurda and Tomáš Bodnár, pp. 151-158, DOI: 10.14311/TPFM.2022.021
-* Kotouč Šourek, M.; Isoz, M.: Estimating rheological properties of suspensions formed of arbitrarily-shaped particles via CFD-DEM. In Proceedings Topical Problems of Fluid Mechanics 2022, Prague, 2022, Edited by David Šimurda and Tomáš Bodnár, pp. 103-110, DOI: 10.14311/TPFM.2022.015
->>>>>>> 5623eddf
 
 License
 -------
